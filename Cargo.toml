[package]
name = "stochastic-rs"
version = "0.6.2"
edition = "2021"
license = "MIT"
description = "A Rust library for stochastic processes"
homepage = "https://github.com/dancixx/stochastic-rs"
documentation = "https://docs.rs/stochastic-rs/latest/stochastic_rs/"
repository = "https://github.com/dancixx/stochastic-rs"
readme = "README.md"
keywords = ["stochastic", "process", "random", "simulation", "monte-carlo"]


[dependencies]
linreg = "0.2.0"
ndarray = { version = "0.15.6", features = [
    "rayon",
    "matrixmultiply-threading",
] }
num-complex = { version = "0.4.6", features = ["rand"] }
rand = "0.8.5"
rand_distr = "0.4.3"
rayon = "1.10.0"
indicatif = "0.17.7"
plotly = "0.8.4"
ndarray-rand = "0.14.0"
<<<<<<< HEAD
ndrustfft = "0.4.2"
# nalgebra = { version = "0.33.0", default-features = true, features = ["rand"] }
=======
ndrustfft = "0.4.5"
>>>>>>> 1be24f2f

[dev-dependencies]


[lib]
name = "stochastic_rs"
crate-type = ["cdylib", "lib"]
path = "src/lib.rs"

[features]
f32 = []<|MERGE_RESOLUTION|>--- conflicted
+++ resolved
@@ -24,12 +24,7 @@
 indicatif = "0.17.7"
 plotly = "0.8.4"
 ndarray-rand = "0.14.0"
-<<<<<<< HEAD
-ndrustfft = "0.4.2"
-# nalgebra = { version = "0.33.0", default-features = true, features = ["rand"] }
-=======
 ndrustfft = "0.4.5"
->>>>>>> 1be24f2f
 
 [dev-dependencies]
 
