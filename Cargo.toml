cargo-features = ["edition2024"]

[package]
name = "stochastic-rs"
<<<<<<< HEAD
version = "0.5.2"
edition = "2024"
=======
version = "0.5.3"
edition = "2021"
>>>>>>> d1bbbd94
license = "MIT"
description = "A Rust library for stochastic processes"
homepage = "https://github.com/dancixx/stochastic-rs"
documentation = "https://docs.rs/stochastic-rs/latest/stochastic_rs/"
repository = "https://github.com/dancixx/stochastic-rs"
readme = "README.md"
keywords = ["stochastic", "process", "random", "simulation", "monte-carlo"]


[dependencies]
linreg = "0.2.0"
ndarray = { version = "0.15.6", features = [
    "rayon",
    "matrixmultiply-threading",
] }
num-complex = { version = "0.4.4", features = ["rand"] }
rand = "0.8.5"
rand_distr = "0.4.3"
rayon = "1.8.0"
indicatif = "0.17.7"
plotly = "0.8.4"
ndarray-rand = "0.14.0"
ndrustfft = "0.4.2"
# nalgebra = { version = "0.33.0", default-features = true, features = ["rand"] }

[dev-dependencies]


[lib]
name = "stochastic_rs"
crate-type = ["cdylib", "lib"]
path = "src/lib.rs"

[features]
f32 = []<|MERGE_RESOLUTION|>--- conflicted
+++ resolved
@@ -2,13 +2,8 @@
 
 [package]
 name = "stochastic-rs"
-<<<<<<< HEAD
-version = "0.5.2"
-edition = "2024"
-=======
 version = "0.5.3"
 edition = "2021"
->>>>>>> d1bbbd94
 license = "MIT"
 description = "A Rust library for stochastic processes"
 homepage = "https://github.com/dancixx/stochastic-rs"
