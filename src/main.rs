--- conflicted
+++ resolved
@@ -3,16 +3,9 @@
 use plotly::{common::Line, Plot, Scatter};
 use rand_distr::{Gamma, Normal};
 use stochastic_rs::{
-<<<<<<< HEAD
-  processes::{
-    fbm::Fbm,
-    poisson::{compound_poisson, poisson},
-  },
-  quant::{diffusions::fbm, traits_f::SamplingF},
-=======
   jumps::{bates::bates_1996, jump_fou::jump_fou, levy_diffusion::levy_diffusion, merton::merton},
   processes::{cpoisson::compound_poisson, fbm::Fbm, poisson::poisson},
->>>>>>> a72c7075
+  quant::{diffusions::fbm, traits_f::SamplingF},
   utils::Generator,
 };
 
@@ -21,25 +14,14 @@
   let fbm = fbm::FBM::new_f32(0.7, 100000, 0.0, 0.0, 1.0);
   let fbm2 = Fbm::new(0.7, 100000, Some(1.0), Some(10000));
 
-<<<<<<< HEAD
-  let start = Instant::now();
-  fbm.sample_parallel(10000);
-  // for i in 0..10000 {
-  //   let d = fbm.sample();
-=======
   for i in 0..1 {
     // let d = poisson(10.0, Some(50), None);
-    // let trace = Scatter::new((0..d.len()).collect::<Vec<_>>(), d.to_vec())
-    //   .mode(plotly::common::Mode::Lines)
-    //   .line(
-    //     Line::new()
-    //       .color("orange")
-    //       .shape(plotly::common::LineShape::Hv),
     //   )
     //   .name("Poisson");
     //plot.add_trace(trace);
   }
->>>>>>> a72c7075
+
+  plot.show();
 
   //   // let trace = Scatter::new((0..d.len()).collect::<Vec<_>>(), d.clone())
   //   //   .mode(plotly::common::Mode::Lines)
@@ -47,7 +29,6 @@
   //   //     Line::new().color("blue"), //.shape(plotly::common::LineShape::Hv),
   //   //   )
   //   //   .name(format!("Sequence {}", i + 1).as_str());
-  //   // plot.add_trace(trace);
   //   // let trace = Scatter::new((0..d2.len()).collect::<Vec<_>>(), d2.clone())
   //   //   .mode(plotly::common::Mode::Lines)
   //   //   .line(
@@ -56,7 +37,6 @@
   //   //   .name(format!("Sequence {}", i + 1).as_str());
   //   // plot.add_trace(trace);
   // }
-  println!("{}", start.elapsed().as_secs_f64());
 
   let start = Instant::now();
   // for i in 0..10000 {
