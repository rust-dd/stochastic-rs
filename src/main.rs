<<<<<<< HEAD
use ndarray::Array1;
use prettytable::{format, row, Table};
use stochastic_rs::plot_1d;
use stochastic_rs::stochastic::noise::fgn::FGN;
use stochastic_rs::stochastic::Sampling;
=======
use prettytable::{format, row, Cell, Row, Table};
>>>>>>> 5b36c874
use std::error::Error;
use std::fs::File;
use std::io::{BufRead, BufReader};
use std::time::Instant;
use stochastic_rs::stochastic::noise::fgn::FGN;
use stochastic_rs::stochastic::Sampling;

use stochastic_rs::stats::fd::FractalDim;
use stochastic_rs::stats::fou_estimator::{
  FOUParameterEstimationV1, FOUParameterEstimationV2, FilterType,
};

// Import your estimator modules and types here
// use your_crate::{FOUParameterEstimationV1, FOUParameterEstimationV2, FilterType};
const N: usize = 10000;
fn main() -> Result<(), Box<dyn Error>> {
<<<<<<< HEAD
  let fbm = FGN::new(0.7, 10_000, Some(1.0), Some(10000));
  let fgn = fbm.sample_cuda().unwrap();
  let fgn = fgn.row(0);
  plot_1d!(fgn, "Fractional Brownian Motion (H = 0.7)");
  let mut path = Array1::<f64>::zeros(500);
  for i in 1..500 {
    path[i] += path[i-1] + fgn[i];
  }
  plot_1d!(path, "Fractional Brownian Motion (H = 0.7)");

  let start = std::time::Instant::now();
  let _ = fbm.sample_cuda();
  let end = start.elapsed().as_millis();
  println!("20000 fgn generated on cuda in: {end}");

  let start = std::time::Instant::now();
    let _ = fbm.sample_par();
  let end = start.elapsed().as_millis();
  println!("20000 fgn generated on cuda in: {end}");
  // File paths
  // let paths = vec![
  //   "./test/kecskekut_original.txt",
  //   "./test/kecskekut_sim.txt",
  //   "./test/kecskekut_without_jumps.txt",
  //   "./test/komlos_original.txt",
  //   "./test/komlos_sim.txt",
  //   "./test/komlos_without_jumps.txt",
  // ];

  // // Process other datasets
  // for path in paths {
  //   println!("\nProcessing {}", path);
  //   let data = read_vector_from_file(path)?;

  //   // V1 Estimation
  //   let delta = 1.0; // Adjust as necessary
  //   let mut estimator_v1 =
  //     FOUParameterEstimationV1::new(data.clone().into(), FilterType::Daubechies, Some(delta));
  //   let hurst = FractalDim::new(data.clone().into());
  //   let hurst = hurst.higuchi_fd(12);
  //   println!("Higuchi FD: {}", 2.0 - hurst);
  //   // estimator_v1.set_hurst(2. - hurst);
  //   let (hurst_v1, sigma_v1, mu_v1, theta_v1) = estimator_v1.estimate_parameters();

  //   // V2 Estimation
  //   let delta = 1.0; // Adjust as necessary
  //   let n = data.len();
  //   let mut estimator_v2 = FOUParameterEstimationV2::new(data.clone().into(), Some(delta), n);
  //   // estimator_v2.set_hurst(2. - hurst);
  //   let (hurst_v2, sigma_v2, mu_v2, theta_v2) = estimator_v2.estimate_parameters();

  //   let mut table = Table::new();
  //   table.set_format(*format::consts::FORMAT_NO_LINESEP_WITH_TITLE);
  //   table.add_row(row![
  //     "Version",
  //     "Hurst",
  //     "Sigma",
  //     "Mu",
  //     "Theta",
  //     "exp(Theta)"
  //   ]);
  //   table.add_row(row![
  //     "V1",
  //     format!("{:.4}", hurst_v1),
  //     format!("{:.4}", sigma_v1),
  //     format!("{:.4}", mu_v1),
  //     format!("{:.4}", theta_v1),
  //     format!("{:.4}", (-theta_v1).exp())
  //   ]);
  //   table.add_row(row![
  //     "V2",
  //     format!("{:.4}", hurst_v2),
  //     format!("{:.4}", sigma_v2),
  //     format!("{:.4}", mu_v2),
  //     format!("{:.4}", theta_v2),
  //     format!("{:.4}", (-theta_v2).exp())
  //   ]);

=======
  for _ in 0..10 {
    let mut table = Table::new();

    table.add_row(Row::new(vec![
      Cell::new("Test Case"),
      Cell::new("Elapsed Time (ms)"),
    ]));

    let start = Instant::now();
    let fbm = FGN::new(0.7, N, Some(1.0), None);
    let _ = fbm.sample();
    let duration = start.elapsed();
    table.add_row(Row::new(vec![
      Cell::new("Single Sample"),
      Cell::new(&format!("{:.2?}", duration.as_millis())),
    ]));

    let start = Instant::now();
    let fbm = FGN::new(0.7, N, Some(1.0), None);
    for _ in 0..N {
      let _ = fbm.sample();
    }
    let duration = start.elapsed();
    table.add_row(Row::new(vec![
      Cell::new("Repeated Samples"),
      Cell::new(&format!("{:.2?}", duration.as_millis())),
    ]));

    table.printstd();
  }
  // File paths
  // let paths = vec![
  //   "./test/kecskekut_original.txt",
  //   "./test/kecskekut_sim.txt",
  //   "./test/kecskekut_without_jumps.txt",
  //   "./test/komlos_original.txt",
  //   "./test/komlos_sim.txt",
  //   "./test/komlos_without_jumps.txt",
  // ];

  // // Process other datasets
  // for path in paths {
  //   println!("\nProcessing {}", path);
  //   let data = read_vector_from_file(path)?;

  //   // V1 Estimation
  //   let delta = 1.0; // Adjust as necessary
  //   let mut estimator_v1 =
  //     FOUParameterEstimationV1::new(data.clone().into(), FilterType::Daubechies, Some(delta));
  //   let hurst = FractalDim::new(data.clone().into());
  //   let hurst = hurst.higuchi_fd(12);
  //   println!("Higuchi FD: {}", 2.0 - hurst);
  //   // estimator_v1.set_hurst(2. - hurst);
  //   let (hurst_v1, sigma_v1, mu_v1, theta_v1) = estimator_v1.estimate_parameters();

  //   // V2 Estimation
  //   let delta = 1.0; // Adjust as necessary
  //   let n = data.len();
  //   let mut estimator_v2 = FOUParameterEstimationV2::new(data.clone().into(), Some(delta), n);
  //   // estimator_v2.set_hurst(2. - hurst);
  //   let (hurst_v2, sigma_v2, mu_v2, theta_v2) = estimator_v2.estimate_parameters();

  //   let mut table = Table::new();
  //   table.set_format(*format::consts::FORMAT_NO_LINESEP_WITH_TITLE);
  //   table.add_row(row![
  //     "Version",
  //     "Hurst",
  //     "Sigma",
  //     "Mu",
  //     "Theta",
  //     "exp(Theta)"
  //   ]);
  //   table.add_row(row![
  //     "V1",
  //     format!("{:.4}", hurst_v1),
  //     format!("{:.4}", sigma_v1),
  //     format!("{:.4}", mu_v1),
  //     format!("{:.4}", theta_v1),
  //     format!("{:.4}", (-theta_v1).exp())
  //   ]);
  //   table.add_row(row![
  //     "V2",
  //     format!("{:.4}", hurst_v2),
  //     format!("{:.4}", sigma_v2),
  //     format!("{:.4}", mu_v2),
  //     format!("{:.4}", theta_v2),
  //     format!("{:.4}", (-theta_v2).exp())
  //   ]);

>>>>>>> 5b36c874
  //   // Táblázat kiíratása
  //   println!("\nEstimated Parameters for {}:\n", path);
  //   table.printstd();
  // }

  Ok(())
}

fn read_vector_from_file(filename: &str) -> Result<Vec<f64>, Box<dyn Error>> {
  let file = File::open(filename)?;
  let reader = BufReader::new(file);
  let mut data = Vec::new();

  for line in reader.lines() {
    let line = line?;
    let value: f64 = line.trim().parse()?;
    data.push(value);
  }

  Ok(data)
}<|MERGE_RESOLUTION|>--- conflicted
+++ resolved
@@ -1,12 +1,8 @@
-<<<<<<< HEAD
 use ndarray::Array1;
-use prettytable::{format, row, Table};
+use prettytable::{format, row, Cell, Row, Table};
 use stochastic_rs::plot_1d;
 use stochastic_rs::stochastic::noise::fgn::FGN;
 use stochastic_rs::stochastic::Sampling;
-=======
-use prettytable::{format, row, Cell, Row, Table};
->>>>>>> 5b36c874
 use std::error::Error;
 use std::fs::File;
 use std::io::{BufRead, BufReader};
@@ -23,7 +19,6 @@
 // use your_crate::{FOUParameterEstimationV1, FOUParameterEstimationV2, FilterType};
 const N: usize = 10000;
 fn main() -> Result<(), Box<dyn Error>> {
-<<<<<<< HEAD
   let fbm = FGN::new(0.7, 10_000, Some(1.0), Some(10000));
   let fgn = fbm.sample_cuda().unwrap();
   let fgn = fgn.row(0);
@@ -102,97 +97,6 @@
   //     format!("{:.4}", (-theta_v2).exp())
   //   ]);
 
-=======
-  for _ in 0..10 {
-    let mut table = Table::new();
-
-    table.add_row(Row::new(vec![
-      Cell::new("Test Case"),
-      Cell::new("Elapsed Time (ms)"),
-    ]));
-
-    let start = Instant::now();
-    let fbm = FGN::new(0.7, N, Some(1.0), None);
-    let _ = fbm.sample();
-    let duration = start.elapsed();
-    table.add_row(Row::new(vec![
-      Cell::new("Single Sample"),
-      Cell::new(&format!("{:.2?}", duration.as_millis())),
-    ]));
-
-    let start = Instant::now();
-    let fbm = FGN::new(0.7, N, Some(1.0), None);
-    for _ in 0..N {
-      let _ = fbm.sample();
-    }
-    let duration = start.elapsed();
-    table.add_row(Row::new(vec![
-      Cell::new("Repeated Samples"),
-      Cell::new(&format!("{:.2?}", duration.as_millis())),
-    ]));
-
-    table.printstd();
-  }
-  // File paths
-  // let paths = vec![
-  //   "./test/kecskekut_original.txt",
-  //   "./test/kecskekut_sim.txt",
-  //   "./test/kecskekut_without_jumps.txt",
-  //   "./test/komlos_original.txt",
-  //   "./test/komlos_sim.txt",
-  //   "./test/komlos_without_jumps.txt",
-  // ];
-
-  // // Process other datasets
-  // for path in paths {
-  //   println!("\nProcessing {}", path);
-  //   let data = read_vector_from_file(path)?;
-
-  //   // V1 Estimation
-  //   let delta = 1.0; // Adjust as necessary
-  //   let mut estimator_v1 =
-  //     FOUParameterEstimationV1::new(data.clone().into(), FilterType::Daubechies, Some(delta));
-  //   let hurst = FractalDim::new(data.clone().into());
-  //   let hurst = hurst.higuchi_fd(12);
-  //   println!("Higuchi FD: {}", 2.0 - hurst);
-  //   // estimator_v1.set_hurst(2. - hurst);
-  //   let (hurst_v1, sigma_v1, mu_v1, theta_v1) = estimator_v1.estimate_parameters();
-
-  //   // V2 Estimation
-  //   let delta = 1.0; // Adjust as necessary
-  //   let n = data.len();
-  //   let mut estimator_v2 = FOUParameterEstimationV2::new(data.clone().into(), Some(delta), n);
-  //   // estimator_v2.set_hurst(2. - hurst);
-  //   let (hurst_v2, sigma_v2, mu_v2, theta_v2) = estimator_v2.estimate_parameters();
-
-  //   let mut table = Table::new();
-  //   table.set_format(*format::consts::FORMAT_NO_LINESEP_WITH_TITLE);
-  //   table.add_row(row![
-  //     "Version",
-  //     "Hurst",
-  //     "Sigma",
-  //     "Mu",
-  //     "Theta",
-  //     "exp(Theta)"
-  //   ]);
-  //   table.add_row(row![
-  //     "V1",
-  //     format!("{:.4}", hurst_v1),
-  //     format!("{:.4}", sigma_v1),
-  //     format!("{:.4}", mu_v1),
-  //     format!("{:.4}", theta_v1),
-  //     format!("{:.4}", (-theta_v1).exp())
-  //   ]);
-  //   table.add_row(row![
-  //     "V2",
-  //     format!("{:.4}", hurst_v2),
-  //     format!("{:.4}", sigma_v2),
-  //     format!("{:.4}", mu_v2),
-  //     format!("{:.4}", theta_v2),
-  //     format!("{:.4}", (-theta_v2).exp())
-  //   ]);
-
->>>>>>> 5b36c874
   //   // Táblázat kiíratása
   //   println!("\nEstimated Parameters for {}:\n", path);
   //   table.printstd();
